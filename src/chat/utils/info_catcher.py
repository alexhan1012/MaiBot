--- conflicted
+++ resolved
@@ -120,7 +120,6 @@
             return []
 
     def get_message_from_db_before_msg(self, message: MessageRecv):
-<<<<<<< HEAD
         message_id_val = message.message_info.message_id
         chat_id_val = message.chat_stream.stream_id
 
@@ -128,20 +127,8 @@
             Messages.select()
             .where((Messages.chat_id == chat_id_val) & (Messages.message_id < message_id_val))
             .order_by(Messages.time.desc())
-            .limit(self.context_length * 3)
+            .limit(global_config.chat.observation_context_size * 3)
         )
-=======
-        # 从数据库中获取消息
-        message_id = message.message_info.message_id
-        chat_id = message.chat_stream.stream_id
-
-        # 查询数据库，获取 chat_id 相同且 message_id 小于当前消息的 30 条数据
-        messages_before = (
-            db.messages.find({"chat_id": chat_id, "message_id": {"$lt": message_id}})
-            .sort("time", -1)
-            .limit(global_config.chat.observation_context_size * 3)
-        )  # 获取更多历史信息
->>>>>>> 4562277e
 
         return list(messages_before_query)
 
