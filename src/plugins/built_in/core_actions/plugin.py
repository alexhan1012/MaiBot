"""
核心动作插件

将系统核心动作（reply、no_reply、emoji）转换为新插件系统格式
这是系统的内置插件，提供基础的聊天交互功能
"""

import time
import json
from typing import List, Tuple, Type

# 导入新插件系统
from src.plugin_system import BasePlugin, register_plugin, BaseAction, ComponentInfo, ActionActivationType, ChatMode
from src.plugin_system.base.config_types import ConfigField

# 导入依赖的系统组件
from src.common.logger import get_logger

# 导入API模块 - 标准Python包方式
from src.plugin_system.apis import emoji_api, generator_api, message_api, llm_api
from src.config.config import global_config
from datetime import datetime
from json_repair import repair_json

logger = get_logger("core_actions")

# 常量定义
WAITING_TIME_THRESHOLD = 1200  # 等待新消息时间阈值，单位秒


class ReplyAction(BaseAction):
    """回复动作 - 参与聊天回复"""

    # 激活设置
    focus_activation_type = ActionActivationType.ALWAYS
    normal_activation_type = ActionActivationType.NEVER
    mode_enable = ChatMode.FOCUS
    parallel_action = False

    # 动作基本信息
    action_name = "reply"
    action_description = "参与聊天回复，发送文本进行表达"

    # 动作参数定义
    action_parameters = {
        "reply_to": "你要回复的对方的发言内容，格式：（用户名:发言内容），可以为none",
        "reason": "回复的原因",
    }

    # 动作使用场景
    action_require = ["你想要闲聊或者随便附和", "有人提到你", "如果你刚刚进行了回复，不要对同一个话题重复回应"]

    # 关联类型
    associated_types = ["text"]

    async def execute(self) -> Tuple[bool, str]:
        """执行回复动作"""
        logger.info(f"{self.log_prefix} 决定回复: {self.reasoning}")

        start_time = self.action_data.get("loop_start_time", time.time())

        try:
            success, reply_set = await generator_api.generate_reply(
                chat_stream=self.chat_stream,
                action_data=self.action_data,
                platform=self.platform,
                chat_id=self.chat_id,
                is_group=self.is_group,
            )

            # 检查从start_time以来的新消息数量
            # 获取动作触发时间或使用默认值
            current_time = time.time()
            new_message_count = message_api.count_new_messages(
                chat_id=self.chat_id, start_time=start_time, end_time=current_time
            )

            # 根据新消息数量决定是否使用reply_to
            need_reply = new_message_count >= 4
            logger.info(
                f"{self.log_prefix} 从{start_time}到{current_time}共有{new_message_count}条新消息，{'使用' if need_reply else '不使用'}reply_to"
            )

            # 构建回复文本
            reply_text = ""
            first_replyed = False
            for reply_seg in reply_set:
                data = reply_seg[1]
                if not first_replyed:
                    if need_reply:
                        await self.send_text(content=data, reply_to=self.action_data.get("reply_to", ""), typing=False)
                        first_replyed = True
                    else:
                        await self.send_text(content=data, typing=False)
                        first_replyed = True
                else:
                    await self.send_text(content=data, typing=True)
                reply_text += data

            # 存储动作记录
            await self.store_action_info(
                action_build_into_prompt=False,
                action_prompt_display=reply_text,
                action_done=True,
            )

            # 重置NoReplyAction的连续计数器
            NoReplyAction.reset_consecutive_count()

            return success, reply_text

        except Exception as e:
            logger.error(f"{self.log_prefix} 回复动作执行失败: {e}")
            return False, f"回复失败: {str(e)}"


class NoReplyAction(BaseAction):
    """不回复动作，使用智能判断机制决定何时结束等待

    新的等待逻辑：
    - 每0.2秒检查是否有新消息（提高响应性）
    - 如果累计消息数量达到阈值（默认20条），直接结束等待
    - 有新消息时进行LLM判断，但最快1秒一次（防止过于频繁）
    - 如果判断需要回复，则结束等待；否则继续等待
    - 达到最大超时时间后强制结束
    """

    focus_activation_type = ActionActivationType.ALWAYS
    # focus_activation_type = ActionActivationType.RANDOM
    normal_activation_type = ActionActivationType.NEVER
    mode_enable = ChatMode.FOCUS
    parallel_action = False

    # 动作基本信息
    action_name = "no_reply"
    action_description = "暂时不回复消息"

    # 连续no_reply计数器
    _consecutive_count = 0

    # LLM判断的最小间隔时间
    _min_judge_interval = 1.0  # 最快1秒一次LLM判断

    # 自动结束的消息数量阈值
    _auto_exit_message_count = 20  # 累计20条消息自动结束

    # 最大等待超时时间
    _max_timeout = 1200  # 1200秒

    # 动作参数定义
    action_parameters = {"reason": "不回复的原因"}

    # 动作使用场景
    action_require = ["你发送了消息，目前无人回复"]

    # 关联类型
    associated_types = []

    async def execute(self) -> Tuple[bool, str]:
        """执行不回复动作，有新消息时进行判断，但最快1秒一次"""
        import asyncio

        try:
            # 增加连续计数
            NoReplyAction._consecutive_count += 1
            count = NoReplyAction._consecutive_count

            reason = self.action_data.get("reason", "")
            start_time = time.time()
            last_judge_time = 0  # 上次进行LLM判断的时间
            min_judge_interval = self._min_judge_interval  # 最小判断间隔，从配置获取
            check_interval = 0.2  # 检查新消息的间隔，设为0.2秒提高响应性

            # 获取no_reply开始时的上下文消息（5条），用于后续记录
            context_messages = message_api.get_messages_by_time_in_chat(
                chat_id=self.chat_id,
                start_time=start_time - 300,  # 获取开始前5分钟内的消息
                end_time=start_time,
                limit=5,
                limit_mode="latest",
            )

            # 构建上下文字符串
            context_str = ""
            if context_messages:
                context_str = message_api.build_readable_messages(
                    messages=context_messages, timestamp_mode="normal_no_YMD", truncate=False, show_actions=False
                )
                context_str = f"当时选择no_reply前的聊天上下文：\n{context_str}\n"

            logger.info(f"{self.log_prefix} 选择不回复(第{count}次)，开始智能等待，原因: {reason}")

            while True:
                current_time = time.time()
                elapsed_time = current_time - start_time

                # 检查是否超时
                if elapsed_time >= self._max_timeout:
                    logger.info(f"{self.log_prefix} 达到最大等待时间{self._max_timeout}秒，结束等待")
                    exit_reason = f"{global_config.bot.nickname}（你）等待了{self._max_timeout}秒，可以考虑一下是否要进行回复"
                    await self.store_action_info(
                        action_build_into_prompt=True,
                        action_prompt_display=exit_reason,
                        action_done=True,
                    )
                    return True, exit_reason

                # 检查是否有新消息
                new_message_count = message_api.count_new_messages(
                    chat_id=self.chat_id, start_time=start_time, end_time=current_time
                )

                # 如果累计消息数量达到阈值，直接结束等待
                if new_message_count >= self._auto_exit_message_count:
                    logger.info(f"{self.log_prefix} 累计消息数量达到{new_message_count}条，直接结束等待")
                    exit_reason = f"{global_config.bot.nickname}（你）看到了{new_message_count}条新消息，可以考虑一下是否要进行回复"
                    await self.store_action_info(
                        action_build_into_prompt=True,
                        action_prompt_display=exit_reason,
                        action_done=True,
                    )
                    return True, f"累计消息数量达到{new_message_count}条，直接结束等待 (等待时间: {elapsed_time:.1f}秒)"

                # 如果有新消息且距离上次判断>=1秒，进行LLM判断
                if new_message_count > 0 and (current_time - last_judge_time) >= min_judge_interval:
                    logger.info(f"{self.log_prefix} 检测到{new_message_count}条新消息，进行智能判断...")

                    # 获取最近的消息内容用于判断
                    recent_messages = message_api.get_messages_by_time_in_chat(
                        chat_id=self.chat_id,
                        start_time=start_time,
                        end_time=current_time,
                    )

                    if recent_messages:
                        # 使用message_api构建可读的消息字符串
                        messages_text = message_api.build_readable_messages(
                            messages=recent_messages, timestamp_mode="normal_no_YMD", truncate=False, show_actions=False
                        )

                        # 参考simple_planner构建更完整的判断信息
                        # 获取时间信息
                        time_block = f"当前时间：{datetime.now().strftime('%Y-%m-%d %H:%M:%S')}"

                        # 获取身份信息
                        bot_name = global_config.bot.nickname
                        bot_nickname = ""
                        if global_config.bot.alias_names:
                            bot_nickname = f",也有人叫你{','.join(global_config.bot.alias_names)}"
                        bot_core_personality = global_config.personality.personality_core
                        identity_block = f"你的名字是{bot_name}{bot_nickname}，你{bot_core_personality}"

                        # 构建判断上下文
                        judge_prompt = f"""
{time_block}
{identity_block}

{context_str}
在以上的聊天中，你选择了暂时不回复，现在，你看到了新的聊天消息如下：
{messages_text}

请你判断，是否要结束不回复的状态，重新加入聊天讨论。

判断标准：
1. 如果有人直接@你、提到你的名字或明确向你询问，应该回复
2. 如果话题发生重要变化，需要你参与讨论，应该回复
3. 如果出现了紧急或重要的情况，应该回复
4. 如果只是普通闲聊、重复内容或与你无关的讨论，不需要回复
5. 如果消息内容过于简单（如单纯的表情、"哈哈"等），不需要回复

请用JSON格式回复你的判断，严格按照以下格式：
{{
    "should_reply": true/false,
    "reason": "详细说明你的判断理由"
}}
"""

                        try:
                            # 获取可用的模型配置
                            available_models = llm_api.get_available_models()

                            # 使用 utils_small 模型
                            small_model = getattr(available_models, "utils_small", None)

                            if small_model:
                                # 使用小模型进行判断
                                success, response, reasoning, model_name = await llm_api.generate_with_model(
                                    prompt=judge_prompt,
                                    model_config=small_model,
                                    request_type="plugin.no_reply_judge",
<<<<<<< HEAD
                                    temperature=0.7  # 进一步降低温度，提高JSON输出的一致性和准确性
=======
                                    temperature=0.7,  # 降低温度，提高判断的一致性
>>>>>>> 02950ab5
                                )

                                # 更新上次判断时间
                                last_judge_time = time.time()

                                if success and response:
                                    response = response.strip()
<<<<<<< HEAD
                                    logger.info(f"{self.log_prefix} 模型({model_name})原始JSON响应: {response}")
                                    
                                    # 解析LLM的JSON响应，提取判断结果和理由
                                    judge_result, reason = self._parse_llm_judge_response(response)
                                    
                                    logger.info(f"{self.log_prefix} JSON解析结果 - 判断: {judge_result}, 理由: {reason}")
                                    
=======
                                    logger.info(f"{self.log_prefix} 模型({model_name})原始判断结果: {response}")

                                    # 解析LLM响应，提取判断结果和理由
                                    judge_result, reason = self._parse_llm_judge_response(response)

                                    logger.info(f"{self.log_prefix} 解析结果 - 判断: {judge_result}, 理由: {reason}")

>>>>>>> 02950ab5
                                    if judge_result == "需要回复":
                                        logger.info(f"{self.log_prefix} 模型判断需要回复，结束等待")
                                        full_prompt = f"{global_config.bot.nickname}（你）的想法是：{reason}"
                                        await self.store_action_info(
                                            action_build_into_prompt=True,
                                            action_prompt_display=full_prompt,
                                            action_done=True,
                                        )
                                        return True, f"检测到需要回复的消息，结束等待 (等待时间: {elapsed_time:.1f}秒)"
                                    else:
                                        logger.info(f"{self.log_prefix} 模型判断不需要回复，理由: {reason}，继续等待")
                                        # 更新开始时间，避免重复判断同样的消息
                                        start_time = current_time
                                else:
                                    logger.warning(f"{self.log_prefix} 模型判断失败，继续等待")
                            else:
                                logger.warning(f"{self.log_prefix} 未找到可用的模型配置，继续等待")
                                last_judge_time = time.time()  # 即使失败也更新时间，避免频繁重试

                        except Exception as e:
                            logger.error(f"{self.log_prefix} 模型判断异常: {e}，继续等待")
                            last_judge_time = time.time()  # 异常时也更新时间，避免频繁重试

                # 每10秒输出一次等待状态
                if int(elapsed_time) % 10 == 0 and int(elapsed_time) > 0:
<<<<<<< HEAD
                    logger.info(f"{self.log_prefix} 已等待{elapsed_time:.0f}秒，等待新消息...")
                    await asyncio.sleep(1)
                
=======
                    logger.info(f"{self.log_prefix} 已等待{elapsed_time:.0f}秒，继续监听...")

>>>>>>> 02950ab5
                # 短暂等待后继续检查
                await asyncio.sleep(check_interval)

        except Exception as e:
            logger.error(f"{self.log_prefix} 不回复动作执行失败: {e}")
            # 即使执行失败也要记录
            exit_reason = f"执行异常: {str(e)}"
            full_prompt = f"{context_str}{exit_reason}，你思考是否要进行回复"
            await self.store_action_info(
                action_build_into_prompt=True,
                action_prompt_display=full_prompt,
                action_done=True,
            )
            return False, f"不回复动作执行失败: {e}"

    def _parse_llm_judge_response(self, response: str) -> tuple[str, str]:
<<<<<<< HEAD
        """解析LLM判断响应，使用JSON格式提取判断结果和理由
        
        Args:
            response: LLM的原始JSON响应
            
=======
        """解析LLM判断响应，提取判断结果和理由

        Args:
            response: LLM的原始响应

>>>>>>> 02950ab5
        Returns:
            tuple: (判断结果, 理由)
        """
        try:
<<<<<<< HEAD
            # 使用repair_json修复可能有问题的JSON格式
            fixed_json_string = repair_json(response)
            logger.debug(f"{self.log_prefix} repair_json修复后的响应: {fixed_json_string}")
            
            # 如果repair_json返回的是字符串，需要解析为Python对象
            if isinstance(fixed_json_string, str):
                result_json = json.loads(fixed_json_string)
            else:
                # 如果repair_json直接返回了字典对象，直接使用
                result_json = fixed_json_string
            
            # 从JSON中提取判断结果和理由
            should_reply = result_json.get("should_reply", False)
            reason = result_json.get("reason", "无法获取判断理由")
            
            # 转换布尔值为中文字符串
            judge_result = "需要回复" if should_reply else "不需要回复"
            
            logger.debug(f"{self.log_prefix} JSON解析成功 - 判断: {judge_result}, 理由: {reason}")
            return judge_result, reason
            
        except (json.JSONDecodeError, KeyError, TypeError) as e:
            logger.warning(f"{self.log_prefix} JSON解析失败，尝试文本解析: {e}")
            
            # 如果JSON解析失败，回退到简单的关键词匹配
            try:
                response_lower = response.lower()
                
                if "true" in response_lower or "需要回复" in response:
                    judge_result = "需要回复"
                    reason = "从响应文本中检测到需要回复的指示"
                elif "false" in response_lower or "不需要回复" in response:
                    judge_result = "不需要回复"
                    reason = "从响应文本中检测到不需要回复的指示"
                else:
                    judge_result = "不需要回复"  # 默认值
                    reason = f"无法解析响应格式，使用默认判断。原始响应: {response[:100]}..."
                
                logger.debug(f"{self.log_prefix} 文本解析结果 - 判断: {judge_result}, 理由: {reason}")
                return judge_result, reason
                
            except Exception as fallback_e:
                logger.error(f"{self.log_prefix} 文本解析也失败: {fallback_e}")
                return "不需要回复", f"解析异常: {str(e)}, 回退解析也失败: {str(fallback_e)}"
            
=======
            lines = response.strip().split("\n")
            judge_result = "不需要回复"  # 默认值
            reason = "解析失败，使用默认判断"

            for line in lines:
                line = line.strip()
                if line.startswith("判断：") or line.startswith("判断:"):
                    # 提取判断结果
                    result_part = line.split("：", 1)[-1] if "：" in line else line.split(":", 1)[-1]
                    result_part = result_part.strip()

                    if "需要回复" in result_part:
                        judge_result = "需要回复"
                    elif "不需要回复" in result_part:
                        judge_result = "不需要回复"

                elif line.startswith("理由：") or line.startswith("理由:"):
                    # 提取理由
                    reason_part = line.split("：", 1)[-1] if "：" in line else line.split(":", 1)[-1]
                    reason = reason_part.strip()

            # 如果没有找到标准格式，尝试简单的关键词匹配
            if reason == "解析失败，使用默认判断":
                if "需要回复" in response:
                    judge_result = "需要回复"
                    reason = "检测到'需要回复'关键词"
                elif "不需要回复" in response:
                    judge_result = "不需要回复"
                    reason = "检测到'不需要回复'关键词"
                else:
                    reason = f"无法解析响应格式，原文: {response[:50]}..."

            logger.debug(f"{self.log_prefix} 解析LLM响应 - 判断: {judge_result}, 理由: {reason}")
            return judge_result, reason

>>>>>>> 02950ab5
        except Exception as e:
            logger.error(f"{self.log_prefix} 解析LLM响应时出错: {e}")
            return "不需要回复", f"解析异常: {str(e)}"

    @classmethod
    def reset_consecutive_count(cls):
        """重置连续计数器"""
        cls._consecutive_count = 0
        logger.debug("NoReplyAction连续计数器已重置")


class EmojiAction(BaseAction):
    """表情动作 - 发送表情包"""

    # 激活设置
    focus_activation_type = ActionActivationType.LLM_JUDGE
    normal_activation_type = ActionActivationType.RANDOM
    mode_enable = ChatMode.ALL
    parallel_action = True
    random_activation_probability = 0.1  # 默认值，可通过配置覆盖

    # 动作基本信息
    action_name = "emoji"
    action_description = "发送表情包辅助表达情绪"

    # LLM判断提示词
    llm_judge_prompt = """
    判定是否需要使用表情动作的条件：
    1. 用户明确要求使用表情包
    2. 这是一个适合表达强烈情绪的场合
    3. 不要发送太多表情包，如果你已经发送过多个表情包则回答"否"
    
    请回答"是"或"否"。
    """

    # 动作参数定义
    action_parameters = {"description": "文字描述你想要发送的表情包内容"}

    # 动作使用场景
    action_require = ["表达情绪时可以选择使用", "重点：不要连续发，如果你已经发过[表情包]，就不要选择此动作"]

    # 关联类型
    associated_types = ["emoji"]

    async def execute(self) -> Tuple[bool, str]:
        """执行表情动作"""
        logger.info(f"{self.log_prefix} 决定发送表情")

        try:
            # 1. 根据描述选择表情包
            description = self.action_data.get("description", "")
            emoji_result = await emoji_api.get_by_description(description)

            if not emoji_result:
                logger.warning(f"{self.log_prefix} 未找到匹配描述 '{description}' 的表情包")
                return False, f"未找到匹配 '{description}' 的表情包"

            emoji_base64, emoji_description, matched_emotion = emoji_result
            logger.info(f"{self.log_prefix} 找到表情包: {emoji_description}, 匹配情感: {matched_emotion}")

            # 使用BaseAction的便捷方法发送表情包
            success = await self.send_emoji(emoji_base64)

            if not success:
                logger.error(f"{self.log_prefix} 表情包发送失败")
                return False, "表情包发送失败"

            # 重置NoReplyAction的连续计数器
            NoReplyAction.reset_consecutive_count()

            return True, f"发送表情包: {emoji_description}"

        except Exception as e:
            logger.error(f"{self.log_prefix} 表情动作执行失败: {e}")
            return False, f"表情发送失败: {str(e)}"


class ExitFocusChatAction(BaseAction):
    """退出专注聊天动作 - 从专注模式切换到普通模式"""

    # 激活设置
    focus_activation_type = ActionActivationType.NEVER
    normal_activation_type = ActionActivationType.NEVER
    mode_enable = ChatMode.FOCUS
    parallel_action = False

    # 动作基本信息
    action_name = "exit_focus_chat"
    action_description = "退出专注聊天，从专注模式切换到普通模式"

    # LLM判断提示词
    llm_judge_prompt = """
    判定是否需要退出专注聊天的条件：
    1. 很长时间没有回复，应该退出专注聊天
    2. 当前内容不需要持续专注关注
    3. 聊天内容已经完成，话题结束
    
    请回答"是"或"否"。
    """

    # 动作参数定义
    action_parameters = {}

    # 动作使用场景
    action_require = [
        "很长时间没有回复，你决定退出专注聊天",
        "当前内容不需要持续专注关注，你决定退出专注聊天",
        "聊天内容已经完成，你决定退出专注聊天",
    ]

    # 关联类型
    associated_types = []

    async def execute(self) -> Tuple[bool, str]:
        """执行退出专注聊天动作"""
        logger.info(f"{self.log_prefix} 决定退出专注聊天: {self.reasoning}")

        try:
            # 标记状态切换请求
            self._mark_state_change()

            # 重置NoReplyAction的连续计数器
            NoReplyAction.reset_consecutive_count()

            status_message = "决定退出专注聊天模式"
            return True, status_message

        except Exception as e:
            logger.error(f"{self.log_prefix} 退出专注聊天动作执行失败: {e}")
            return False, f"退出专注聊天失败: {str(e)}"

    def _mark_state_change(self):
        """标记状态切换请求"""
        # 通过action_data传递状态切换命令
        self.action_data["_system_command"] = "stop_focus_chat"
        logger.info(f"{self.log_prefix} 已标记状态切换命令: stop_focus_chat")


@register_plugin
class CoreActionsPlugin(BasePlugin):
    """核心动作插件

    系统内置插件，提供基础的聊天交互功能：
    - Reply: 回复动作
    - NoReply: 不回复动作
    - Emoji: 表情动作

    注意：插件基本信息优先从_manifest.json文件中读取
    """

    # 插件基本信息
    plugin_name = "core_actions"  # 内部标识符
    enable_plugin = True
    config_file_name = "config.toml"

    # 配置节描述
    config_section_descriptions = {
        "plugin": "插件启用配置",
        "components": "核心组件启用配置",
        "no_reply": "不回复动作配置（智能等待机制）",
        "emoji": "表情动作配置",
    }

    # 配置Schema定义
    config_schema = {
        "plugin": {
            "enabled": ConfigField(type=bool, default=True, description="是否启用插件"),
            "config_version": ConfigField(type=str, default="0.0.8", description="配置文件版本"),
        },
        "components": {
            "enable_reply": ConfigField(type=bool, default=True, description="是否启用'回复'动作"),
            "enable_no_reply": ConfigField(type=bool, default=True, description="是否启用'不回复'动作"),
            "enable_emoji": ConfigField(type=bool, default=True, description="是否启用'表情'动作"),
            "enable_change_to_focus": ConfigField(type=bool, default=True, description="是否启用'切换到专注模式'动作"),
            "enable_exit_focus": ConfigField(type=bool, default=True, description="是否启用'退出专注模式'动作"),
        },
        "no_reply": {
            "max_timeout": ConfigField(type=int, default=1200, description="最大等待超时时间（秒）"),
            "min_judge_interval": ConfigField(
                type=float, default=1.0, description="LLM判断的最小间隔时间（秒），防止过于频繁"
            ),
            "auto_exit_message_count": ConfigField(
                type=int, default=20, description="累计消息数量达到此阈值时自动结束等待"
            ),
            "random_probability": ConfigField(
                type=float, default=0.8, description="Focus模式下，随机选择不回复的概率（0.0到1.0）", example=0.8
            ),
        },
        "emoji": {
            "random_probability": ConfigField(
                type=float, default=0.1, description="Normal模式下，随机发送表情的概率（0.0到1.0）", example=0.15
            )
        },
    }

    def get_plugin_components(self) -> List[Tuple[ComponentInfo, Type]]:
        """返回插件包含的组件列表"""

        # --- 从配置动态设置Action/Command ---
        emoji_chance = self.get_config("emoji.random_probability", 0.1)
        EmojiAction.random_activation_probability = emoji_chance

        no_reply_probability = self.get_config("no_reply.random_probability", 0.8)
        NoReplyAction.random_activation_probability = no_reply_probability

        min_judge_interval = self.get_config("no_reply.min_judge_interval", 1.0)
        NoReplyAction._min_judge_interval = min_judge_interval

        auto_exit_message_count = self.get_config("no_reply.auto_exit_message_count", 20)
        NoReplyAction._auto_exit_message_count = auto_exit_message_count

        max_timeout = self.get_config("no_reply.max_timeout", 1200)
        NoReplyAction._max_timeout = max_timeout

        # --- 根据配置注册组件 ---
        components = []
        if self.get_config("components.enable_reply", True):
            components.append((ReplyAction.get_action_info(), ReplyAction))
        if self.get_config("components.enable_no_reply", True):
            components.append((NoReplyAction.get_action_info(), NoReplyAction))
        if self.get_config("components.enable_emoji", True):
            components.append((EmojiAction.get_action_info(), EmojiAction))
        if self.get_config("components.enable_exit_focus", True):
            components.append((ExitFocusChatAction.get_action_info(), ExitFocusChatAction))

        # components.append((DeepReplyAction.get_action_info(), DeepReplyAction))

        return components


# class DeepReplyAction(BaseAction):
#     """回复动作 - 参与聊天回复"""

#     # 激活设置
#     focus_activation_type = ActionActivationType.ALWAYS
#     normal_activation_type = ActionActivationType.NEVER
#     mode_enable = ChatMode.FOCUS
#     parallel_action = False

#     # 动作基本信息
#     action_name = "deep_reply"
#     action_description = "参与聊天回复，关注某个话题，对聊天内容进行深度思考，给出回复"

#     # 动作参数定义
#     action_parameters = {
#         "topic": "想要思考的话题"
#     }

#     # 动作使用场景
#     action_require = ["有些问题需要深度思考", "某个问题可能涉及多个方面", "某个问题涉及专业领域或者需要专业知识","这个问题讨论的很激烈，需要深度思考"]

#     # 关联类型
#     associated_types = ["text"]

#     async def execute(self) -> Tuple[bool, str]:
#         """执行回复动作"""
#         logger.info(f"{self.log_prefix} 决定深度思考")

#         try:
#             # 获取聊天观察
#             chatting_observation = self._get_chatting_observation()
#             if not chatting_observation:
#                 return False, "未找到聊天观察"

#             talking_message_str = chatting_observation.talking_message_str

#             # 处理回复目标
#             chat_stream = self.api.get_service("chat_stream")
#             anchor_message = await create_empty_anchor_message(chat_stream.platform, chat_stream.group_info, chat_stream)


#             llm_model = self.api.get_available_models().replyer_1

#             prompt = f"""
#             {talking_message_str}

#             在上面的聊天中，你对{self.action_data.get("topic", "")}感兴趣，形成深刻观点，请你思考,总结成一份学术论文,APA标准格式
#             """

#             success, response, reasoning, model_name = await self.api.generate_with_model(prompt, llm_model)

#             print(prompt)
#             print(f"DeepReplyAction: {response}")

#             # prompt = f"""
#             # {talking_message_str}

#             # 在上面的聊天中，你对{self.action_data.get("topic", "")}感兴趣，请你思考
#             # """

#             extra_info_block = self.action_data.get("extra_info_block", "")
#             extra_info_block += response
#             # extra_info_block += f"\n--------------------------------\n注意，这是最重要的内容！！！！！你现在可以用比较长的篇幅来表达你的观点，不要只回复一个字或者几个字\n由于你进入了深度思考模式，所以下方聊天记录的回复要求不再适用，请你自由的表达，不论字数长短限制\n\n--------------------------------\n注意，你现在可以用比较长的篇幅来表达你的观点，不要只回复一个字或者几个字\n由于你进入了深度思考模式，所以下方聊天记录的回复要求不再适用，请你自由的表达，不论字数长短限制\n"
#             # extra_info_block += f"\n--------------------------------\n注意，优先关注这句！！！！你现在可以用比较长的篇幅来表达你的观点，不要只回复一个字或者几个字\n由于你进入了深度思考模式，所以下方聊天记录的回复要求不再适用，请你自由的表达，不论字数长短限制\n\n--------------------------------\n注意，你现在可以用比较长的篇幅来表达你的观点，不要只回复一个字或者几个字\n由于你进入了深度思考模式，所以其他的回复要求不再适用，请你自由的表达，不论字数长短限制\n"
#             self.action_data["extra_info_block"] = extra_info_block


#             # 获取回复器服务
#             # replyer = self.api.get_service("replyer")
#             # if not replyer:
#                 # logger.error(f"{self.log_prefix} 未找到回复器服务")
#                 # return False, "回复器服务不可用"

#             # await self.send_message_by_expressor(extra_info_block)
#             await self.send_text(extra_info_block)
#             # 执行回复
#             # success, reply_set = await replyer.deal_reply(
#             #     cycle_timers=self.cycle_timers,
#             #     action_data=self.action_data,
#             #     anchor_message=anchor_message,
#             #     reasoning=self.reasoning,
#             #     thinking_id=self.thinking_id,
#             # )

#             # 构建回复文本
#             reply_text = "self._build_reply_text(reply_set)"

#             # 存储动作记录
#             await self.api.store_action_info(
#                 action_build_into_prompt=False,
#                 action_prompt_display=reply_text,
#                 action_done=True,
#                 thinking_id=self.thinking_id,
#                 action_data=self.action_data,
#             )

#             # 重置NoReplyAction的连续计数器
#             NoReplyAction.reset_consecutive_count()

#             return success, reply_text

#         except Exception as e:
#             logger.error(f"{self.log_prefix} 回复动作执行失败: {e}")
#             return False, f"回复失败: {str(e)}"

#     def _get_chatting_observation(self) -> Optional[ChattingObservation]:
#         """获取聊天观察对象"""
#         observations = self.api.get_service("observations") or []
#         for obs in observations:
#             if isinstance(obs, ChattingObservation):
#                 return obs
#         return None


#     def _build_reply_text(self, reply_set) -> str:
#         """构建回复文本"""
#         reply_text = ""
#         if reply_set:
#             for reply in reply_set:
#                 data = reply[1]
#                 reply_text += data
#         return reply_text<|MERGE_RESOLUTION|>--- conflicted
+++ resolved
@@ -288,11 +288,7 @@
                                     prompt=judge_prompt,
                                     model_config=small_model,
                                     request_type="plugin.no_reply_judge",
-<<<<<<< HEAD
                                     temperature=0.7  # 进一步降低温度，提高JSON输出的一致性和准确性
-=======
-                                    temperature=0.7,  # 降低温度，提高判断的一致性
->>>>>>> 02950ab5
                                 )
 
                                 # 更新上次判断时间
@@ -300,7 +296,6 @@
 
                                 if success and response:
                                     response = response.strip()
-<<<<<<< HEAD
                                     logger.info(f"{self.log_prefix} 模型({model_name})原始JSON响应: {response}")
                                     
                                     # 解析LLM的JSON响应，提取判断结果和理由
@@ -308,15 +303,6 @@
                                     
                                     logger.info(f"{self.log_prefix} JSON解析结果 - 判断: {judge_result}, 理由: {reason}")
                                     
-=======
-                                    logger.info(f"{self.log_prefix} 模型({model_name})原始判断结果: {response}")
-
-                                    # 解析LLM响应，提取判断结果和理由
-                                    judge_result, reason = self._parse_llm_judge_response(response)
-
-                                    logger.info(f"{self.log_prefix} 解析结果 - 判断: {judge_result}, 理由: {reason}")
-
->>>>>>> 02950ab5
                                     if judge_result == "需要回复":
                                         logger.info(f"{self.log_prefix} 模型判断需要回复，结束等待")
                                         full_prompt = f"{global_config.bot.nickname}（你）的想法是：{reason}"
@@ -342,14 +328,9 @@
 
                 # 每10秒输出一次等待状态
                 if int(elapsed_time) % 10 == 0 and int(elapsed_time) > 0:
-<<<<<<< HEAD
                     logger.info(f"{self.log_prefix} 已等待{elapsed_time:.0f}秒，等待新消息...")
                     await asyncio.sleep(1)
                 
-=======
-                    logger.info(f"{self.log_prefix} 已等待{elapsed_time:.0f}秒，继续监听...")
-
->>>>>>> 02950ab5
                 # 短暂等待后继续检查
                 await asyncio.sleep(check_interval)
 
@@ -366,24 +347,15 @@
             return False, f"不回复动作执行失败: {e}"
 
     def _parse_llm_judge_response(self, response: str) -> tuple[str, str]:
-<<<<<<< HEAD
         """解析LLM判断响应，使用JSON格式提取判断结果和理由
         
         Args:
             response: LLM的原始JSON响应
             
-=======
-        """解析LLM判断响应，提取判断结果和理由
-
-        Args:
-            response: LLM的原始响应
-
->>>>>>> 02950ab5
         Returns:
             tuple: (判断结果, 理由)
         """
         try:
-<<<<<<< HEAD
             # 使用repair_json修复可能有问题的JSON格式
             fixed_json_string = repair_json(response)
             logger.debug(f"{self.log_prefix} repair_json修复后的响应: {fixed_json_string}")
@@ -429,43 +401,6 @@
                 logger.error(f"{self.log_prefix} 文本解析也失败: {fallback_e}")
                 return "不需要回复", f"解析异常: {str(e)}, 回退解析也失败: {str(fallback_e)}"
             
-=======
-            lines = response.strip().split("\n")
-            judge_result = "不需要回复"  # 默认值
-            reason = "解析失败，使用默认判断"
-
-            for line in lines:
-                line = line.strip()
-                if line.startswith("判断：") or line.startswith("判断:"):
-                    # 提取判断结果
-                    result_part = line.split("：", 1)[-1] if "：" in line else line.split(":", 1)[-1]
-                    result_part = result_part.strip()
-
-                    if "需要回复" in result_part:
-                        judge_result = "需要回复"
-                    elif "不需要回复" in result_part:
-                        judge_result = "不需要回复"
-
-                elif line.startswith("理由：") or line.startswith("理由:"):
-                    # 提取理由
-                    reason_part = line.split("：", 1)[-1] if "：" in line else line.split(":", 1)[-1]
-                    reason = reason_part.strip()
-
-            # 如果没有找到标准格式，尝试简单的关键词匹配
-            if reason == "解析失败，使用默认判断":
-                if "需要回复" in response:
-                    judge_result = "需要回复"
-                    reason = "检测到'需要回复'关键词"
-                elif "不需要回复" in response:
-                    judge_result = "不需要回复"
-                    reason = "检测到'不需要回复'关键词"
-                else:
-                    reason = f"无法解析响应格式，原文: {response[:50]}..."
-
-            logger.debug(f"{self.log_prefix} 解析LLM响应 - 判断: {judge_result}, 理由: {reason}")
-            return judge_result, reason
-
->>>>>>> 02950ab5
         except Exception as e:
             logger.error(f"{self.log_prefix} 解析LLM响应时出错: {e}")
             return "不需要回复", f"解析异常: {str(e)}"
