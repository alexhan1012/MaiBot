import json  # <--- 确保导入 json
import traceback
from typing import List, Dict, Any, Optional
from rich.traceback import install
from src.llm_models.utils_model import LLMRequest
from src.config.config import global_config
from src.chat.focus_chat.info.info_base import InfoBase
from src.chat.focus_chat.info.obs_info import ObsInfo
from src.chat.focus_chat.info.cycle_info import CycleInfo
from src.chat.focus_chat.info.mind_info import MindInfo
from src.chat.focus_chat.info.action_info import ActionInfo
from src.chat.focus_chat.info.structured_info import StructuredInfo
from src.chat.focus_chat.info.self_info import SelfInfo
from src.common.logger_manager import get_logger
from src.chat.utils.prompt_builder import Prompt, global_prompt_manager
from src.individuality.individuality import individuality
from src.chat.focus_chat.planners.action_manager import ActionManager

logger = get_logger("planner")

install(extra_lines=3)


def init_prompt():
    Prompt(
        """
你的自我认知是：
{self_info_block}

{extra_info_block}

你需要基于以下信息决定如何参与对话
这些信息可能会有冲突，请你整合这些信息，并选择一个最合适的action：
{chat_content_block}

{mind_info_block}
{cycle_info_block}

请综合分析聊天内容和你看到的新消息，参考聊天规划，选择合适的action:
注意，除了下面动作选项之外，你在群聊里不能做其他任何事情，这是你能力的边界，现在请你选择合适的action:

{action_options_text}

你必须从上面列出的可用action中选择一个，并说明原因。
你的决策必须以严格的 JSON 格式输出，且仅包含 JSON 内容，不要有任何其他文字或解释。

{moderation_prompt}

请你以下面格式输出你选择的action：
{{
    "action": "action_name",
    "reasoning": "你的决策理由",
    "参数1": "参数1的值",
    "参数2": "参数2的值",
    "参数3": "参数3的值",
    ...
}}

请输出你的决策 JSON：""",
        "planner_prompt",
    )

    Prompt(
        """
action_name: {action_name}
    描述：{action_description}
    参数：
{action_parameters}
    动作要求：
{action_require}""",
        "action_prompt",
    )


class ActionPlanner:
    def __init__(self, log_prefix: str, action_manager: ActionManager):
        self.log_prefix = log_prefix
        # LLM规划器配置
        self.planner_llm = LLMRequest(
            model=global_config.model.focus_planner,
            max_tokens=1000,
            request_type="focus.planner",  # 用于动作规划
        )

        self.action_manager = action_manager

    async def plan(self, all_plan_info: List[InfoBase], cycle_timers: dict) -> Dict[str, Any]:
        """
        规划器 (Planner): 使用LLM根据上下文决定做出什么动作。

        参数:
            all_plan_info: 所有计划信息
            cycle_timers: 计时器字典
        """

        action = "no_reply"  # 默认动作
        reasoning = "规划器初始化默认"
        action_data = {}

        try:
            # 获取观察信息
            extra_info: list[str] = []

            # # 首先处理动作变更
            # for info in all_plan_info:
            #     if isinstance(info, ActionInfo) and info.has_changes():
            #         add_actions = info.get_add_actions()
            #         remove_actions = info.get_remove_actions()
            #         reason = info.get_reason()
            #         print(f"{self.log_prefix} 动作变更: {add_actions} {remove_actions} {reason}")

            #         # 处理动作的增加
            #         for action_name in add_actions:
            #             if action_name in self.action_manager.get_registered_actions():
            #                 self.action_manager.add_action_to_using(action_name)
            #                 logger.debug(f"{self.log_prefix}添加动作: {action_name}, 原因: {reason}")

            #         # 处理动作的移除
            #         for action_name in remove_actions:
            #             self.action_manager.remove_action_from_using(action_name)
            #             logger.debug(f"{self.log_prefix}移除动作: {action_name}, 原因: {reason}")

<<<<<<< HEAD


            # 设置默认值
            nickname_str = ""
            for nicknames in global_config.bot.alias_names:
                nickname_str += f"{nicknames},"
            name_block = f"你的名字是{global_config.bot.nickname},你的昵称有{nickname_str}，有人也会用这些昵称称呼你。"

            personality_block = individuality.get_personality_prompt(x_person=2, level=2)
            identity_block = individuality.get_identity_prompt(x_person=2, level=2)
            
            
            self_info = name_block + personality_block + identity_block
            current_mind = "你思考了很久，没有想清晰要做什么"
=======
            # 继续处理其他信息
            self_info = ""
            current_mind = ""
>>>>>>> 2fa9bcba
            cycle_info = ""
            structured_info = ""
            extra_info = []
            observed_messages = []
            observed_messages_str = "" 
            chat_type = "group"
            is_group_chat = True
            for info in all_plan_info:
                if isinstance(info, ObsInfo):
                    observed_messages = info.get_talking_message()
                    observed_messages_str = info.get_talking_message_str_truncate()
                    chat_type = info.get_chat_type()
                    is_group_chat = chat_type == "group"
                elif isinstance(info, MindInfo):
                    current_mind = info.get_current_mind()
                elif isinstance(info, CycleInfo):
                    cycle_info = info.get_observe_info()
                elif isinstance(info, SelfInfo):
                    self_info = info.get_processed_info()
                elif isinstance(info, StructuredInfo):
                    structured_info = info.get_processed_info()
                    # print(f"structured_info: {structured_info}")
                # elif not isinstance(info, ActionInfo):  # 跳过已处理的ActionInfo
                # extra_info.append(info.get_processed_info())

            # 获取当前可用的动作
            current_available_actions = self.action_manager.get_using_actions()

            # 如果没有可用动作或只有no_reply动作，直接返回no_reply
            if not current_available_actions or (
                len(current_available_actions) == 1 and "no_reply" in current_available_actions
            ):
                action = "no_reply"
                reasoning = "没有可用的动作" if not current_available_actions else "只有no_reply动作可用，跳过规划"
                logger.info(f"{self.log_prefix}{reasoning}")
                self.action_manager.restore_actions()
                logger.debug(
                    f"{self.log_prefix}沉默后恢复到默认动作集, 当前可用: {list(self.action_manager.get_using_actions().keys())}"
                )
                return {
                    "action_result": {"action_type": action, "action_data": action_data, "reasoning": reasoning},
                    "current_mind": current_mind,
                    "observed_messages": observed_messages,
                }

            # --- 构建提示词 (调用修改后的 PromptBuilder 方法) ---
            prompt = await self.build_planner_prompt(
                self_info_block=self_info,
                is_group_chat=is_group_chat,  # <-- Pass HFC state
                chat_target_info=None,
                observed_messages_str=observed_messages_str,  # <-- Pass local variable
                current_mind=current_mind,  # <-- Pass argument
                structured_info=structured_info,  # <-- Pass SubMind info
                current_available_actions=current_available_actions,  # <-- Pass determined actions
                cycle_info=cycle_info,  # <-- Pass cycle info
                extra_info=extra_info,
            )

            # --- 调用 LLM (普通文本生成) ---
            llm_content = None
            try:
                llm_content, reasoning_content, _ = await self.planner_llm.generate_response(prompt=prompt)
                logger.debug(f"{self.log_prefix}[Planner] LLM 原始 JSON 响应 (预期): {llm_content}")
                logger.debug(f"{self.log_prefix}[Planner] LLM 原始理由 响应 (预期): {reasoning_content}")
            except Exception as req_e:
                logger.error(f"{self.log_prefix}[Planner] LLM 请求执行失败: {req_e}")
                reasoning = f"LLM 请求失败，你的模型出现问题: {req_e}"
                action = "no_reply"

            if llm_content:
                try:
                    # 尝试去除可能的 markdown 代码块标记
                    cleaned_content = (
                        llm_content.strip().removeprefix("```json").removeprefix("```").removesuffix("```").strip()
                    )
                    if not cleaned_content:
                        raise json.JSONDecodeError("Cleaned content is empty", cleaned_content, 0)
                    parsed_json = json.loads(cleaned_content)

                    # 提取决策，提供默认值
                    extracted_action = parsed_json.get("action", "no_reply")
                    extracted_reasoning = parsed_json.get("reasoning", "LLM未提供理由")

                    # 将所有其他属性添加到action_data
                    action_data = {}
                    for key, value in parsed_json.items():
                        if key not in ["action", "reasoning"]:
                            action_data[key] = value

                    # 对于reply动作不需要额外处理，因为相关字段已经在上面的循环中添加到action_data

                    if extracted_action not in current_available_actions:
                        logger.warning(
                            f"{self.log_prefix}LLM 返回了当前不可用或无效的动作: '{extracted_action}' (可用: {list(current_available_actions.keys())})，将强制使用 'no_reply'"
                        )
                        action = "no_reply"
                        reasoning = f"LLM 返回了当前不可用的动作 '{extracted_action}' (可用: {list(current_available_actions.keys())})。原始理由: {extracted_reasoning}"
                    else:
                        # 动作有效且可用
                        action = extracted_action
                        reasoning = extracted_reasoning

                except Exception as json_e:
                    logger.warning(
                        f"{self.log_prefix}解析LLM响应JSON失败，模型返回不标准: {json_e}. LLM原始输出: '{llm_content}'"
                    )
                    reasoning = f"解析LLM响应JSON失败: {json_e}. 将使用默认动作 'no_reply'."
                    action = "no_reply"

        except Exception as outer_e:
            logger.error(f"{self.log_prefix}Planner 处理过程中发生意外错误，规划失败，将执行 no_reply: {outer_e}")
            traceback.print_exc()
            action = "no_reply"
            reasoning = f"Planner 内部处理错误: {outer_e}"

        logger.debug(
            f"{self.log_prefix}规划器Prompt:\n{prompt}\n\n决策动作:{action},\n动作信息: '{action_data}'\n理由: {reasoning}"
        )

        # 恢复到默认动作集
        self.action_manager.restore_actions()
        logger.debug(
            f"{self.log_prefix}规划后恢复到默认动作集, 当前可用: {list(self.action_manager.get_using_actions().keys())}"
        )

        action_result = {"action_type": action, "action_data": action_data, "reasoning": reasoning}

        plan_result = {
            "action_result": action_result,
            "current_mind": current_mind,
            "observed_messages": observed_messages,
        }

        return plan_result

    async def build_planner_prompt(
        self,
        self_info_block: str,
        is_group_chat: bool,  # Now passed as argument
        chat_target_info: Optional[dict],  # Now passed as argument
        observed_messages_str: str,
        current_mind: Optional[str],
        structured_info: Optional[str],
        current_available_actions: Dict[str, ActionInfo],
        cycle_info: Optional[str],
        extra_info: list[str],
    ) -> str:
        """构建 Planner LLM 的提示词 (获取模板并填充数据)"""
        try:
            # --- Determine chat context ---
            chat_context_description = "你现在正在一个群聊中"
            chat_target_name = None  # Only relevant for private
            if not is_group_chat and chat_target_info:
                chat_target_name = (
                    chat_target_info.get("person_name") or chat_target_info.get("user_nickname") or "对方"
                )
                chat_context_description = f"你正在和 {chat_target_name} 私聊"

            chat_content_block = ""
            if observed_messages_str:
                chat_content_block = f"聊天记录：\n{observed_messages_str}"
            else:
                chat_content_block = "你还未开始聊天"

            mind_info_block = ""
            if current_mind:
                mind_info_block = f"对聊天的规划：{current_mind}"
            else:
                mind_info_block = "你刚参与聊天"

            personality_block = individuality.get_prompt(x_person=2, level=2)

            action_options_block = ""
            for using_actions_name, using_actions_info in current_available_actions.items():
                # print(using_actions_name)
                # print(using_actions_info)
                # print(using_actions_info["parameters"])
                # print(using_actions_info["require"])
                # print(using_actions_info["description"])

                using_action_prompt = await global_prompt_manager.get_prompt_async("action_prompt")

                param_text = ""
                for param_name, param_description in using_actions_info["parameters"].items():
                    param_text += f"    {param_name}: {param_description}\n"

                require_text = ""
                for require_item in using_actions_info["require"]:
                    require_text += f"  - {require_item}\n"

                using_action_prompt = using_action_prompt.format(
                    action_name=using_actions_name,
                    action_description=using_actions_info["description"],
                    action_parameters=param_text,
                    action_require=require_text,
                )

                action_options_block += using_action_prompt

            extra_info_block = "\n".join(extra_info)
            extra_info_block += f"\n{structured_info}"
            if extra_info or structured_info:
                extra_info_block = f"以下是一些额外的信息，现在请你阅读以下内容，进行决策\n{extra_info_block}\n以上是一些额外的信息，现在请你阅读以下内容，进行决策"
            else:
                extra_info_block = ""

            moderation_prompt_block = "请不要输出违法违规内容，不要输出色情，暴力，政治相关内容，如有敏感内容，请规避。"

            planner_prompt_template = await global_prompt_manager.get_prompt_async("planner_prompt")
            prompt = planner_prompt_template.format(
                self_info_block=self_info_block,
                # bot_name=global_config.bot.nickname,
                prompt_personality=personality_block,
                chat_context_description=chat_context_description,
                chat_content_block=chat_content_block,
                mind_info_block=mind_info_block,
                cycle_info_block=cycle_info,
                action_options_text=action_options_block,
                # action_available_block=action_available_block,
                extra_info_block=extra_info_block,
                moderation_prompt=moderation_prompt_block,
            )
            return prompt

        except Exception as e:
            logger.error(f"构建 Planner 提示词时出错: {e}")
            logger.error(traceback.format_exc())
            return "构建 Planner Prompt 时出错"


init_prompt()<|MERGE_RESOLUTION|>--- conflicted
+++ resolved
@@ -101,26 +101,7 @@
             # 获取观察信息
             extra_info: list[str] = []
 
-            # # 首先处理动作变更
-            # for info in all_plan_info:
-            #     if isinstance(info, ActionInfo) and info.has_changes():
-            #         add_actions = info.get_add_actions()
-            #         remove_actions = info.get_remove_actions()
-            #         reason = info.get_reason()
-            #         print(f"{self.log_prefix} 动作变更: {add_actions} {remove_actions} {reason}")
-
-            #         # 处理动作的增加
-            #         for action_name in add_actions:
-            #             if action_name in self.action_manager.get_registered_actions():
-            #                 self.action_manager.add_action_to_using(action_name)
-            #                 logger.debug(f"{self.log_prefix}添加动作: {action_name}, 原因: {reason}")
-
-            #         # 处理动作的移除
-            #         for action_name in remove_actions:
-            #             self.action_manager.remove_action_from_using(action_name)
-            #             logger.debug(f"{self.log_prefix}移除动作: {action_name}, 原因: {reason}")
-
-<<<<<<< HEAD
+
 
 
             # 设置默认值
@@ -135,11 +116,7 @@
             
             self_info = name_block + personality_block + identity_block
             current_mind = "你思考了很久，没有想清晰要做什么"
-=======
-            # 继续处理其他信息
-            self_info = ""
-            current_mind = ""
->>>>>>> 2fa9bcba
+
             cycle_info = ""
             structured_info = ""
             extra_info = []
