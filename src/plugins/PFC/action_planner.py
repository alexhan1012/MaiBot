import time
from typing import Tuple, Optional  # 增加了 Optional
from src.common.logger_manager import get_logger
from ..models.utils_model import LLMRequest
from ...config.config import global_config
from .chat_observer import ChatObserver
from .pfc_utils import get_items_from_json
from src.individuality.individuality import Individuality
from .observation_info import ObservationInfo
from .conversation_info import ConversationInfo
from src.plugins.utils.chat_message_builder import build_readable_messages


logger = get_logger("pfc_action_planner")


# --- 定义 Prompt 模板 ---

# Prompt(1): 首次回复或非连续回复时的决策 Prompt
PROMPT_INITIAL_REPLY = """{persona_text}。现在你在参与一场QQ私聊，请根据以下【所有信息】审慎且灵活的决策下一步行动，可以回复，可以倾听，可以调取知识，甚至可以屏蔽对方：

【当前对话目标】
{goals_str}
{knowledge_info_str}

【最近行动历史概要】
{action_history_summary}
【上一次行动的详细情况和结果】
{last_action_context}
【时间和超时提示】
{time_since_last_bot_message_info}{timeout_context}
【最近的对话记录】(包括你已成功发送的消息 和 新收到的消息)
{chat_history_text}

------
可选行动类型以及解释：
fetch_knowledge: 需要调取知识或记忆，当需要专业知识或特定信息时选择，对方若提到你不太认识的人名或实体也可以尝试选择
listening: 倾听对方发言，当你认为对方话才说到一半，发言明显未结束时选择
direct_reply: 直接回复对方
rethink_goal: 思考一个对话目标，当你觉得目前对话需要目标，或当前目标不再适用，或话题卡住时选择。注意私聊的环境是灵活的，有可能需要经常选择
end_conversation: 结束对话，对方长时间没回复或者当你觉得对话告一段落时可以选择
block_and_ignore: 更加极端的结束对话方式，直接结束对话并在一段时间内无视对方所有发言（屏蔽），当对话让你感到十分不适，或你遭到各类骚扰时选择

请以JSON格式输出你的决策：
{{
    "action": "选择的行动类型 (必须是上面列表中的一个)",
    "reason": "选择该行动的详细原因 (必须有解释你是如何根据“上一次行动结果”、“对话记录”和自身设定人设做出合理判断的)"
}}

注意：请严格按照JSON格式输出，不要包含任何其他内容。"""

# Prompt(2): 上一次成功回复后，决定继续发言时的决策 Prompt
PROMPT_FOLLOW_UP = """{persona_text}。现在你在参与一场QQ私聊，刚刚你已经回复了对方，请根据以下【所有信息】审慎且灵活的决策下一步行动，可以继续发送新消息，可以等待，可以倾听，可以调取知识，甚至可以屏蔽对方： 

【当前对话目标】
{goals_str}
{knowledge_info_str}

【最近行动历史概要】
{action_history_summary}
【上一次行动的详细情况和结果】
{last_action_context}
【时间和超时提示】
{time_since_last_bot_message_info}{timeout_context} 
【最近的对话记录】(包括你已成功发送的消息 和 新收到的消息)
{chat_history_text}

------
可选行动类型以及解释：
fetch_knowledge: 需要调取知识，当需要专业知识或特定信息时选择，对方若提到你不太认识的人名或实体也可以尝试选择
wait: 暂时不说话，留给对方交互空间，等待对方回复（尤其是在你刚发言后、或上次发言因重复、发言过多被拒时、或不确定做什么时，这是不错的选择）
listening: 倾听对方发言（虽然你刚发过言，但如果对方立刻回复且明显话没说完，可以选择这个）
send_new_message: 发送一条新消息继续对话，允许适当的追问、补充、深入话题，或开启相关新话题。**但是避免在因重复被拒后立即使用，也不要在对方没有回复的情况下过多的“消息轰炸”或重复发言**
rethink_goal: 思考一个对话目标，当你觉得目前对话需要目标，或当前目标不再适用，或话题卡住时选择。注意私聊的环境是灵活的，有可能需要经常选择
end_conversation: 结束对话，对方长时间没回复或者当你觉得对话告一段落时可以选择
block_and_ignore: 更加极端的结束对话方式，直接结束对话并在一段时间内无视对方所有发言（屏蔽），当对话让你感到十分不适，或你遭到各类骚扰时选择

请以JSON格式输出你的决策：
{{
    "action": "选择的行动类型 (必须是上面列表中的一个)",
    "reason": "选择该行动的详细原因 (必须有解释你是如何根据“上一次行动结果”、“对话记录”和自身设定人设做出合理判断的。请说明你为什么选择继续发言而不是等待，以及打算发送什么类型的新消息连续发言，必须记录已经发言了几次)"
}}

注意：请严格按照JSON格式输出，不要包含任何其他内容。"""

# 新增：Prompt(3): 决定是否在结束对话前发送告别语
PROMPT_END_DECISION = """{persona_text}。刚刚你决定结束一场 QQ 私聊。

【你们之前的聊天记录】
{chat_history_text}

你觉得你们的对话已经完整结束了吗？有时候，在对话自然结束后再说点什么可能会有点奇怪，但有时也可能需要一条简短的消息来圆满结束。
如果觉得确实有必要再发一条简短、自然、符合你人设的告别消息（比如 "好，下次再聊~" 或 "嗯，先这样吧"），就输出 "yes"。
如果觉得当前状态下直接结束对话更好，没有必要再发消息，就输出 "no"。

请以 JSON 格式输出你的选择：
{{
    "say_bye": "yes/no",
    "reason": "选择 yes 或 no 的原因和内心想法 (简要说明)"
}}

注意：请严格按照 JSON 格式输出，不要包含任何其他内容。"""


# ActionPlanner 类定义，顶格
class ActionPlanner:
    """行动规划器"""

    def __init__(self, stream_id: str, private_name: str):
        self.llm = LLMRequest(
            model=global_config.llm_PFC_action_planner,
            temperature=global_config.llm_PFC_action_planner["temp"],
            max_tokens=1500,
            request_type="action_planning",
        )
        self.personality_info = Individuality.get_instance().get_prompt(x_person=2, level=3)
        self.name = global_config.BOT_NICKNAME
        self.private_name = private_name
        self.chat_observer = ChatObserver.get_instance(stream_id, private_name)
        # self.action_planner_info = ActionPlannerInfo() # 移除未使用的变量

    # 修改 plan 方法签名，增加 last_successful_reply_action 参数
    async def plan(
        self,
        observation_info: ObservationInfo,
        conversation_info: ConversationInfo,
        last_successful_reply_action: Optional[str],
    ) -> Tuple[str, str]:
        """规划下一步行动

        Args:
            observation_info: 决策信息
            conversation_info: 对话信息
            last_successful_reply_action: 上一次成功的回复动作类型 ('direct_reply' 或 'send_new_message' 或 None)

        Returns:
            Tuple[str, str]: (行动类型, 行动原因)
        """
        # --- 获取 Bot 上次发言时间信息 ---
        # (这部分逻辑不变)
        time_since_last_bot_message_info = ""
        try:
            bot_id = str(global_config.BOT_QQ)
            if hasattr(observation_info, "chat_history") and observation_info.chat_history:
                for i in range(len(observation_info.chat_history) - 1, -1, -1):
                    msg = observation_info.chat_history[i]
                    if not isinstance(msg, dict):
                        continue
                    sender_info = msg.get("user_info", {})
                    sender_id = str(sender_info.get("user_id")) if isinstance(sender_info, dict) else None
                    msg_time = msg.get("time")
                    if sender_id == bot_id and msg_time:
                        time_diff = time.time() - msg_time
                        if time_diff < 60.0:
                            time_since_last_bot_message_info = (
                                f"提示：你上一条成功发送的消息是在 {time_diff:.1f} 秒前。\n"
                            )
                        break
            else:
                logger.debug(
                    f"[私聊][{self.private_name}]Observation info chat history is empty or not available for bot time check."
                )
        except AttributeError:
            logger.warning(
                f"[私聊][{self.private_name}]ObservationInfo object might not have chat_history attribute yet for bot time check."
            )
        except Exception as e:
            logger.warning(f"[私聊][{self.private_name}]获取 Bot 上次发言时间时出错: {e}")

        # --- 获取超时提示信息 ---
        # (这部分逻辑不变)
        timeout_context = ""
        try:
            if hasattr(conversation_info, "goal_list") and conversation_info.goal_list:
                last_goal_dict = conversation_info.goal_list[-1]
                if isinstance(last_goal_dict, dict) and "goal" in last_goal_dict:
                    last_goal_text = last_goal_dict["goal"]
                    if isinstance(last_goal_text, str) and "分钟，思考接下来要做什么" in last_goal_text:
                        try:
                            timeout_minutes_text = last_goal_text.split("，")[0].replace("你等待了", "")
                            timeout_context = f"重要提示：对方已经长时间（{timeout_minutes_text}）没有回复你的消息了（这可能代表对方繁忙/不想回复/没注意到你的消息等情况，或在对方看来本次聊天已告一段落），请基于此情况规划下一步。\n"
                        except Exception:
                            timeout_context = "重要提示：对方已经长时间没有回复你的消息了（这可能代表对方繁忙/不想回复/没注意到你的消息等情况，或在对方看来本次聊天已告一段落），请基于此情况规划下一步。\n"
            else:
                logger.debug(
                    f"[私聊][{self.private_name}]Conversation info goal_list is empty or not available for timeout check."
                )
        except AttributeError:
            logger.warning(
                f"[私聊][{self.private_name}]ConversationInfo object might not have goal_list attribute yet for timeout check."
            )
        except Exception as e:
            logger.warning(f"[私聊][{self.private_name}]检查超时目标时出错: {e}")

        # --- 构建通用 Prompt 参数 ---
        logger.debug(
            f"[私聊][{self.private_name}]开始规划行动：当前目标: {getattr(conversation_info, 'goal_list', '不可用')}"
        )

        # 构建对话目标 (goals_str)
        goals_str = ""
        try:
            if hasattr(conversation_info, "goal_list") and conversation_info.goal_list:
                for goal_reason in conversation_info.goal_list:
                    if isinstance(goal_reason, dict):
                        goal = goal_reason.get("goal", "目标内容缺失")
                        reasoning = goal_reason.get("reasoning", "没有明确原因")
                    else:
                        goal = str(goal_reason)
                        reasoning = "没有明确原因"

                    goal = str(goal) if goal is not None else "目标内容缺失"
                    reasoning = str(reasoning) if reasoning is not None else "没有明确原因"
                    goals_str += f"- 目标：{goal}\n  原因：{reasoning}\n"

                if not goals_str:
                    goals_str = "- 目前没有明确对话目标，请考虑设定一个。\n"
            else:
                goals_str = "- 目前没有明确对话目标，请考虑设定一个。\n"
        except AttributeError:
            logger.warning(
                f"[私聊][{self.private_name}]ConversationInfo object might not have goal_list attribute yet."
            )
            goals_str = "- 获取对话目标时出错。\n"
        except Exception as e:
            logger.error(f"[私聊][{self.private_name}]构建对话目标字符串时出错: {e}")
            goals_str = "- 构建对话目标时出错。\n"

        # --- 知识信息字符串构建开始 ---
        knowledge_info_str = "【已获取的相关知识和记忆】\n"
        try:
            # 检查 conversation_info 是否有 knowledge_list 并且不为空
            if hasattr(conversation_info, "knowledge_list") and conversation_info.knowledge_list:
                # 最多只显示最近的 3 条知识，防止 Prompt 过长
                recent_knowledge = conversation_info.knowledge_list[-3:]
                for i, knowledge_item in enumerate(recent_knowledge):
                    if isinstance(knowledge_item, dict):
<<<<<<< HEAD
                        query = knowledge_item.get('query', '未知查询')
                        knowledge = knowledge_item.get('knowledge', '无知识内容')
                        source = knowledge_item.get('source', '未知来源')
                        # 只取知识内容的前 2000 个字，避免太长
                        knowledge_snippet = knowledge[:2000] + "..." if len(knowledge) > 200 else knowledge
                        knowledge_info_str += f"{i+1}. 关于 '{query}' 的知识 (来源: {source}):\n   {knowledge_snippet}\n"
=======
                        query = knowledge_item.get("query", "未知查询")
                        knowledge = knowledge_item.get("knowledge", "无知识内容")
                        source = knowledge_item.get("source", "未知来源")
                        # 只取知识内容的前 150 个字，避免太长
                        knowledge_snippet = knowledge[:150] + "..." if len(knowledge) > 150 else knowledge
                        knowledge_info_str += (
                            f"{i + 1}. 关于 '{query}' 的知识 (来源: {source}):\n   {knowledge_snippet}\n"
                        )
>>>>>>> 837b0b36
                    else:
                        # 处理列表里不是字典的异常情况
                        knowledge_info_str += f"{i + 1}. 发现一条格式不正确的知识记录。\n"

                if not recent_knowledge:  # 如果 knowledge_list 存在但为空
                    knowledge_info_str += "- 暂无相关知识和记忆。\n"

            else:
                # 如果 conversation_info 没有 knowledge_list 属性，或者列表为空
                knowledge_info_str += "- 暂无相关知识记忆。\n"
        except AttributeError:
            logger.warning(f"[私聊][{self.private_name}]ConversationInfo 对象可能缺少 knowledge_list 属性。")
            knowledge_info_str += "- 获取知识列表时出错。\n"
        except Exception as e:
            logger.error(f"[私聊][{self.private_name}]构建知识信息字符串时出错: {e}")
            knowledge_info_str += "- 处理知识列表时出错。\n"
        # --- 知识信息字符串构建结束 ---

        # 获取聊天历史记录 (chat_history_text)
        chat_history_text = ""
        try:
            if hasattr(observation_info, "chat_history") and observation_info.chat_history:
                chat_history_text = observation_info.chat_history_str
                if not chat_history_text:
                    chat_history_text = "还没有聊天记录。\n"
            else:
                chat_history_text = "还没有聊天记录。\n"

            if hasattr(observation_info, "new_messages_count") and observation_info.new_messages_count > 0:
                if hasattr(observation_info, "unprocessed_messages") and observation_info.unprocessed_messages:
                    new_messages_list = observation_info.unprocessed_messages
                    new_messages_str = await build_readable_messages(
                        new_messages_list,
                        replace_bot_name=True,
                        merge_messages=False,
                        timestamp_mode="relative",
                        read_mark=0.0,
                    )
                    chat_history_text += (
                        f"\n--- 以下是 {observation_info.new_messages_count} 条新消息 ---\n{new_messages_str}"
                    )
                else:
                    logger.warning(
                        f"[私聊][{self.private_name}]ObservationInfo has new_messages_count > 0 but unprocessed_messages is empty or missing."
                    )
        except AttributeError:
            logger.warning(
                f"[私聊][{self.private_name}]ObservationInfo object might be missing expected attributes for chat history."
            )
            chat_history_text = "获取聊天记录时出错。\n"
        except Exception as e:
            logger.error(f"[私聊][{self.private_name}]处理聊天记录时发生未知错误: {e}")
            chat_history_text = "处理聊天记录时出错。\n"

        # 构建 Persona 文本 (persona_text)
        persona_text = f"你的名字是{self.name}，{self.personality_info}。"

        # 构建行动历史和上一次行动结果 (action_history_summary, last_action_context)
        # (这部分逻辑不变)
        action_history_summary = "你最近执行的行动历史：\n"
        last_action_context = "关于你【上一次尝试】的行动：\n"
        action_history_list = []
        try:
            if hasattr(conversation_info, "done_action") and conversation_info.done_action:
                action_history_list = conversation_info.done_action[-5:]
            else:
                logger.debug(f"[私聊][{self.private_name}]Conversation info done_action is empty or not available.")
        except AttributeError:
            logger.warning(
                f"[私聊][{self.private_name}]ConversationInfo object might not have done_action attribute yet."
            )
        except Exception as e:
            logger.error(f"[私聊][{self.private_name}]访问行动历史时出错: {e}")

        if not action_history_list:
            action_history_summary += "- 还没有执行过行动。\n"
            last_action_context += "- 这是你规划的第一个行动。\n"
        else:
            for i, action_data in enumerate(action_history_list):
                action_type = "未知"
                plan_reason = "未知"
                status = "未知"
                final_reason = ""
                action_time = ""

                if isinstance(action_data, dict):
                    action_type = action_data.get("action", "未知")
                    plan_reason = action_data.get("plan_reason", "未知规划原因")
                    status = action_data.get("status", "未知")
                    final_reason = action_data.get("final_reason", "")
                    action_time = action_data.get("time", "")
                elif isinstance(action_data, tuple):
                    # 假设旧格式兼容
                    if len(action_data) > 0:
                        action_type = action_data[0]
                    if len(action_data) > 1:
                        plan_reason = action_data[1]  # 可能是规划原因或最终原因
                    if len(action_data) > 2:
                        status = action_data[2]
                    if status == "recall" and len(action_data) > 3:
                        final_reason = action_data[3]
                    elif status == "done" and action_type in ["direct_reply", "send_new_message"]:
                        plan_reason = "成功发送"  # 简化显示

                reason_text = f", 失败/取消原因: {final_reason}" if final_reason else ""
                summary_line = f"- 时间:{action_time}, 尝试行动:'{action_type}', 状态:{status}{reason_text}"
                action_history_summary += summary_line + "\n"

                if i == len(action_history_list) - 1:
                    last_action_context += f"- 上次【规划】的行动是: '{action_type}'\n"
                    last_action_context += f"- 当时规划的【原因】是: {plan_reason}\n"
                    if status == "done":
                        last_action_context += "- 该行动已【成功执行】。\n"
                        # 记录这次成功的行动类型，供下次决策
                        # self.last_successful_action_type = action_type # 不在这里记录，由 conversation 控制
                    elif status == "recall":
                        last_action_context += "- 但该行动最终【未能执行/被取消】。\n"
                        if final_reason:
                            last_action_context += f"- 【重要】失败/取消的具体原因是: “{final_reason}”\n"
                        else:
                            last_action_context += "- 【重要】失败/取消原因未明确记录。\n"
                        # self.last_successful_action_type = None # 行动失败，清除记录
                    else:
                        last_action_context += f"- 该行动当前状态: {status}\n"
                        # self.last_successful_action_type = None # 非完成状态，清除记录

        # --- 选择 Prompt ---
        if last_successful_reply_action in ["direct_reply", "send_new_message"]:
            prompt_template = PROMPT_FOLLOW_UP
            logger.debug(f"[私聊][{self.private_name}]使用 PROMPT_FOLLOW_UP (追问决策)")
        else:
            prompt_template = PROMPT_INITIAL_REPLY
            logger.debug(f"[私聊][{self.private_name}]使用 PROMPT_INITIAL_REPLY (首次/非连续回复决策)")

        # --- 格式化最终的 Prompt ---
        prompt = prompt_template.format(
            persona_text=persona_text,
            goals_str=goals_str if goals_str.strip() else "- 目前没有明确对话目标，请考虑设定一个。",
            action_history_summary=action_history_summary,
            last_action_context=last_action_context,
            time_since_last_bot_message_info=time_since_last_bot_message_info,
            timeout_context=timeout_context,
            chat_history_text=chat_history_text if chat_history_text.strip() else "还没有聊天记录。",
            knowledge_info_str=knowledge_info_str,
        )

        logger.debug(f"[私聊][{self.private_name}]发送到LLM的最终提示词:\n------\n{prompt}\n------")
        try:
            content, _ = await self.llm.generate_response_async(prompt)
            logger.debug(f"[私聊][{self.private_name}]LLM (行动规划) 原始返回内容: {content}")

            # --- 初始行动规划解析 ---
            success, initial_result = get_items_from_json(
                content,
                self.private_name,
                "action",
                "reason",
                default_values={"action": "wait", "reason": "LLM返回格式错误或未提供原因，默认等待"},
            )

            initial_action = initial_result.get("action", "wait")
            initial_reason = initial_result.get("reason", "LLM未提供原因，默认等待")

            # 检查是否需要进行结束对话决策 ---
            if initial_action == "end_conversation":
                logger.info(f"[私聊][{self.private_name}]初步规划结束对话，进入告别决策...")

                # 使用新的 PROMPT_END_DECISION
                end_decision_prompt = PROMPT_END_DECISION.format(
                    persona_text=persona_text,  # 复用之前的 persona_text
                    chat_history_text=chat_history_text,  # 复用之前的 chat_history_text
                )

                logger.debug(
                    f"[私聊][{self.private_name}]发送到LLM的结束决策提示词:\n------\n{end_decision_prompt}\n------"
                )
                try:
                    end_content, _ = await self.llm.generate_response_async(end_decision_prompt)  # 再次调用LLM
                    logger.debug(f"[私聊][{self.private_name}]LLM (结束决策) 原始返回内容: {end_content}")

                    # 解析结束决策的JSON
                    end_success, end_result = get_items_from_json(
                        end_content,
                        self.private_name,
                        "say_bye",
                        "reason",
                        default_values={"say_bye": "no", "reason": "结束决策LLM返回格式错误，默认不告别"},
                        required_types={"say_bye": str, "reason": str},  # 明确类型
                    )

                    say_bye_decision = end_result.get("say_bye", "no").lower()  # 转小写方便比较
                    end_decision_reason = end_result.get("reason", "未提供原因")

                    if end_success and say_bye_decision == "yes":
                        # 决定要告别，返回新的 'say_goodbye' 动作
                        logger.info(
                            f"[私聊][{self.private_name}]结束决策: yes, 准备生成告别语. 原因: {end_decision_reason}"
                        )
                        # 注意：这里的 reason 可以考虑拼接初始原因和结束决策原因，或者只用结束决策原因
                        final_action = "say_goodbye"
                        final_reason = f"决定发送告别语。决策原因: {end_decision_reason} (原结束理由: {initial_reason})"
                        return final_action, final_reason
                    else:
                        # 决定不告别 (包括解析失败或明确说no)
                        logger.info(
                            f"[私聊][{self.private_name}]结束决策: no, 直接结束对话. 原因: {end_decision_reason}"
                        )
                        # 返回原始的 'end_conversation' 动作
                        final_action = "end_conversation"
                        final_reason = initial_reason  # 保持原始的结束理由
                        return final_action, final_reason

                except Exception as end_e:
                    logger.error(f"[私聊][{self.private_name}]调用结束决策LLM或处理结果时出错: {str(end_e)}")
                    # 出错时，默认执行原始的结束对话
                    logger.warning(f"[私聊][{self.private_name}]结束决策出错，将按原计划执行 end_conversation")
                    return "end_conversation", initial_reason  # 返回原始动作和原因

            else:
                action = initial_action
                reason = initial_reason

                # 验证action类型 (保持不变)
                valid_actions = [
                    "direct_reply",
                    "send_new_message",
                    "fetch_knowledge",
                    "wait",
                    "listening",
                    "rethink_goal",
                    "end_conversation",  # 仍然需要验证，因为可能从上面决策后返回
                    "block_and_ignore",
                    "say_goodbye",  # 也要验证这个新动作
                ]
                if action not in valid_actions:
                    logger.warning(f"[私聊][{self.private_name}]LLM返回了未知的行动类型: '{action}'，强制改为 wait")
                    reason = f"(原始行动'{action}'无效，已强制改为wait) {reason}"
                    action = "wait"

                logger.info(f"[私聊][{self.private_name}]规划的行动: {action}")
                logger.info(f"[私聊][{self.private_name}]行动原因: {reason}")
                return action, reason

        except Exception as e:
            # 外层异常处理保持不变
            logger.error(f"[私聊][{self.private_name}]规划行动时调用 LLM 或处理结果出错: {str(e)}")
            return "wait", f"行动规划处理中发生错误，暂时等待: {str(e)}"<|MERGE_RESOLUTION|>--- conflicted
+++ resolved
@@ -235,23 +235,12 @@
                 recent_knowledge = conversation_info.knowledge_list[-3:]
                 for i, knowledge_item in enumerate(recent_knowledge):
                     if isinstance(knowledge_item, dict):
-<<<<<<< HEAD
                         query = knowledge_item.get('query', '未知查询')
                         knowledge = knowledge_item.get('knowledge', '无知识内容')
                         source = knowledge_item.get('source', '未知来源')
                         # 只取知识内容的前 2000 个字，避免太长
                         knowledge_snippet = knowledge[:2000] + "..." if len(knowledge) > 200 else knowledge
                         knowledge_info_str += f"{i+1}. 关于 '{query}' 的知识 (来源: {source}):\n   {knowledge_snippet}\n"
-=======
-                        query = knowledge_item.get("query", "未知查询")
-                        knowledge = knowledge_item.get("knowledge", "无知识内容")
-                        source = knowledge_item.get("source", "未知来源")
-                        # 只取知识内容的前 150 个字，避免太长
-                        knowledge_snippet = knowledge[:150] + "..." if len(knowledge) > 150 else knowledge
-                        knowledge_info_str += (
-                            f"{i + 1}. 关于 '{query}' 的知识 (来源: {source}):\n   {knowledge_snippet}\n"
-                        )
->>>>>>> 837b0b36
                     else:
                         # 处理列表里不是字典的异常情况
                         knowledge_info_str += f"{i + 1}. 发现一条格式不正确的知识记录。\n"
