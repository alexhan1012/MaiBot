--- conflicted
+++ resolved
@@ -107,20 +107,12 @@
                     logger.warning(f"{self.log_prefix}使用中的动作 {action_name} 未在已注册动作中找到")
 
             # 如果没有可用动作或只有no_reply动作，直接返回no_reply
-<<<<<<< HEAD
             if not current_available_actions:
                 if mode == "focus":
                     action = "no_reply"
                 else:
                     action = "no_action"
                 reasoning = "没有可用的动作"
-=======
-            if not current_available_actions or (
-                len(current_available_actions) == 1 and "no_reply" in current_available_actions
-            ):
-                action = "no_reply"
-                reasoning = "只有no_reply动作可用，跳过规划" if current_available_actions else "没有可用的动作"
->>>>>>> 3961fb75
                 logger.info(f"{self.log_prefix}{reasoning}")
                 return {
                     "action_result": {
